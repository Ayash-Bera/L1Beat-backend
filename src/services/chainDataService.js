--- conflicted
+++ resolved
@@ -11,30 +11,13 @@
     async fetchChainData() {
         try {
             logger.info('Fetching chains from Glacier API...');
-            
-            // Prepare headers including API key if available
-            const headers = {
-                'Accept': 'application/json',
-                'User-Agent': 'l1beat-backend'
-            };
-            
-            // Add API key header if configured
-            if (config.api.glacier.apiKey) {
-                headers['x-glacier-api-key'] = config.api.glacier.apiKey;
-                logger.debug('Using Glacier API key for chain data requests');
-            }
-            
             const response = await axios.get(`${this.GLACIER_API_BASE}/chains`, {
                 timeout: config.api.glacier.timeout,
-<<<<<<< HEAD
-                headers
-=======
                 headers: {
                     'Accept': 'application/json',
                     'User-Agent': 'l1beat-backend',
                     'x-glacier-api-key': this.GLACIER_API_KEY
                 }
->>>>>>> 0d13ce2a
             });
             
             logger.info('Glacier API Response:', {
