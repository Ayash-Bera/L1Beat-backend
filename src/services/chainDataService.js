const axios = require('axios');
const config = require('../config/config');
const logger = require('../utils/logger');

class ChainDataService {
    constructor() {
        this.GLACIER_API_BASE = config.api.glacier.baseUrl;
<<<<<<< HEAD
        this.GLACIER_API_KEY = config.api.glacier.apiKey;
=======
        this.GLACIER_API_KEY = process.env.GLACIER_API_KEY;
        
        // Log API key status (without revealing the actual key)
        logger.info('ChainDataService - Glacier API Key status:', {
            hasApiKey: !!this.GLACIER_API_KEY,
            apiKeyLength: this.GLACIER_API_KEY ? this.GLACIER_API_KEY.length : 0
        });
>>>>>>> fc85218e
    }

    async fetchChainData() {
        try {
            logger.info('Fetching chains from Glacier API...');
<<<<<<< HEAD
=======
            
            // Prepare headers with API key
            const headers = {
                'Accept': 'application/json',
                'User-Agent': 'l1beat-backend'
            };
            
            // Add API key header if available - first check env var, then config
            if (this.GLACIER_API_KEY) {
                headers['x-glacier-api-key'] = this.GLACIER_API_KEY;
                logger.debug('Using Glacier API key from environment variables');
            } else if (config.api.glacier.apiKey) {
                headers['x-glacier-api-key'] = config.api.glacier.apiKey;
                logger.debug('Using Glacier API key from config');
            }
            
            // Log request details (without exposing full API key)
            logger.info('Making Glacier chains API request:', {
                endpoint: '/chains',
                hasApiKey: !!headers['x-glacier-api-key'],
                apiKeyPrefix: headers['x-glacier-api-key'] ? `${headers['x-glacier-api-key'].substring(0, 4)}...` : 'none'
            });
            
>>>>>>> fc85218e
            const response = await axios.get(`${this.GLACIER_API_BASE}/chains`, {
                timeout: config.api.glacier.timeout,
                headers: {
                    'Accept': 'application/json',
                    'User-Agent': 'l1beat-backend',
                    'x-glacier-api-key': this.GLACIER_API_KEY
                }
            });
            
            logger.info('Glacier API Response:', {
                status: response.status,
                chainCount: response.data?.chains?.length || 0
            });

            if (!response.data || !response.data.chains) {
                throw new Error('Invalid response from Glacier API');
            }
            
            const chains = response.data.chains.filter(chain => !chain.isTestnet);
            logger.info(`Filtered ${chains.length} non-testnet chains`);
            
            return chains;
            
        } catch (error) {
            logger.error('Error fetching chain data:', {
                message: error.message,
                status: error.response?.status,
                data: error.response?.data
            });
            throw error;
        }
    }
}

module.exports = new ChainDataService(); <|MERGE_RESOLUTION|>--- conflicted
+++ resolved
@@ -5,9 +5,6 @@
 class ChainDataService {
     constructor() {
         this.GLACIER_API_BASE = config.api.glacier.baseUrl;
-<<<<<<< HEAD
-        this.GLACIER_API_KEY = config.api.glacier.apiKey;
-=======
         this.GLACIER_API_KEY = process.env.GLACIER_API_KEY;
         
         // Log API key status (without revealing the actual key)
@@ -15,14 +12,11 @@
             hasApiKey: !!this.GLACIER_API_KEY,
             apiKeyLength: this.GLACIER_API_KEY ? this.GLACIER_API_KEY.length : 0
         });
->>>>>>> fc85218e
     }
 
     async fetchChainData() {
         try {
             logger.info('Fetching chains from Glacier API...');
-<<<<<<< HEAD
-=======
             
             // Prepare headers with API key
             const headers = {
@@ -46,7 +40,6 @@
                 apiKeyPrefix: headers['x-glacier-api-key'] ? `${headers['x-glacier-api-key'].substring(0, 4)}...` : 'none'
             });
             
->>>>>>> fc85218e
             const response = await axios.get(`${this.GLACIER_API_BASE}/chains`, {
                 timeout: config.api.glacier.timeout,
                 headers: {
