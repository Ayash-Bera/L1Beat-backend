--- conflicted
+++ resolved
@@ -7,44 +7,11 @@
 class TeleporterService {
     constructor() {
         this.GLACIER_API_BASE = config.api.glacier.baseUrl;
-<<<<<<< HEAD
-        this.MAX_PAGES = 100; // Increased from 50 to 100 to handle high-volume periods
-        this.MAX_RETRIES = config.api.glacier.rateLimit?.maxRetries || 5; // Use config or fallback to 5
-        this.INITIAL_BACKOFF = config.api.glacier.rateLimit?.retryDelay || 5000; // Use config or fallback to 5000ms
-        this.PAGE_SIZE = 50; // Reduced from 100 to 50 to reduce likelihood of timeouts
-=======
         this.GLACIER_API_KEY = config.api.glacier.apiKey;
         this.MAX_RETRIES = 5; // Increased from 3 to 5 for better handling of timeout issues
         this.INITIAL_BACKOFF = 5000; // Increased from 3000 to 5000 ms for initial backoff
         this.PAGE_SIZE = 100; 
->>>>>>> 0d13ce2a
         this.REFRESH_INTERVAL = 5 * 60 * 1000; // 5 minutes in milliseconds
-        
-        // Rate limiting properties
-        this.lastRequestTime = 0;
-        this.minDelayBetweenRequests = config.api.glacier.rateLimit?.minDelayBetweenRequests || 2000; // Minimum 2s between requests
-        this.requestsPerMinute = config.api.glacier.rateLimit?.requestsPerMinute || 10; // Default to conservative 10 requests/minute
-        this.requestWindow = 60000; // 1 minute window for rate limiting
-        this.requestCount = 0;
-        this.requestTimestamps = []; // Track request timestamps for sliding window
-        
-        // Log rate limiting configuration 
-        this.logRateLimitConfig();
-    }
-    
-    /**
-     * Log the current rate limit configuration
-     */
-    logRateLimitConfig() {
-        logger.info('Teleporter service initialized with the following Glacier API rate limit configuration:', {
-            service: "l1beat-backend",
-            requestsPerMinute: this.requestsPerMinute,
-            minDelayBetweenRequests: `${this.minDelayBetweenRequests}ms`,
-            maxRetries: this.MAX_RETRIES,
-            initialBackoff: `${this.INITIAL_BACKOFF}ms`,
-            pageSize: this.PAGE_SIZE,
-            timeout: `${config.api.glacier.timeout}ms`
-        });
     }
 
     /**
@@ -54,66 +21,6 @@
      */
     sleep(ms) {
         return new Promise(resolve => setTimeout(resolve, ms));
-    }
-    
-    /**
-     * Throttles API requests to respect rate limits
-     * Uses both a minimum delay between requests and a sliding window rate limit
-     * @returns {Promise<void>}
-     */
-    async throttleRequest() {
-        // Ensure minimum delay between requests
-        const now = Date.now();
-        const timeSinceLastRequest = now - this.lastRequestTime;
-        
-        if (timeSinceLastRequest < this.minDelayBetweenRequests) {
-            const delayNeeded = this.minDelayBetweenRequests - timeSinceLastRequest;
-            logger.info(`Enforcing minimum delay between requests: waiting ${delayNeeded}ms...`, {
-                service: "l1beat-backend"
-            });
-            await this.sleep(delayNeeded);
-        }
-        
-        // Sliding window rate limiting
-        // Remove timestamps older than the window
-        const windowStart = Date.now() - this.requestWindow;
-        const previousLength = this.requestTimestamps.length;
-        this.requestTimestamps = this.requestTimestamps.filter(time => time > windowStart);
-        
-        // Log when requests are leaving the window
-        if (previousLength > this.requestTimestamps.length) {
-            logger.debug(`${previousLength - this.requestTimestamps.length} requests left the rate limit window`, {
-                service: "l1beat-backend"
-            });
-        }
-        
-        // If we've hit the limit, wait until we can make another request
-        if (this.requestTimestamps.length >= this.requestsPerMinute) {
-            // Calculate how long until we can make another request
-            // (when the oldest request leaves the window)
-            const oldestRequest = this.requestTimestamps[0];
-            const timeUntilNextSlot = oldestRequest + this.requestWindow - Date.now();
-            
-            if (timeUntilNextSlot > 0) {
-                logger.info(`Rate limit reached (${this.requestTimestamps.length}/${this.requestsPerMinute} requests in window), waiting ${timeUntilNextSlot}ms...`, {
-                    service: "l1beat-backend",
-                    currentCount: this.requestTimestamps.length,
-                    limit: this.requestsPerMinute,
-                    oldestRequestAge: Math.floor((Date.now() - oldestRequest) / 1000) + 's'
-                });
-                await this.sleep(timeUntilNextSlot);
-            }
-        }
-        
-        // Record this request
-        this.lastRequestTime = Date.now();
-        this.requestTimestamps.push(this.lastRequestTime);
-        
-        // Log current rate limit status
-        logger.info(`Making API request (${this.requestTimestamps.length}/${this.requestsPerMinute} in current window)`, {
-            service: "l1beat-backend",
-            timeRemainingInWindow: Math.floor((this.requestWindow - (Date.now() - this.requestTimestamps[0])) / 1000) + 's'
-        });
     }
 
     /**
@@ -177,86 +84,6 @@
                 let localNextPageToken = null;
                 let localHitPageLimit = false;
                 
-<<<<<<< HEAD
-                // Retry logic with exponential backoff
-                while (!success && retryCount <= this.MAX_RETRIES) {
-                    try {
-                        // Throttle the request based on rate limits
-                        await this.throttleRequest();
-                        
-                        // Prepare request parameters
-                        const params = {
-                            startTime,
-                            endTime,
-                            pageSize: this.PAGE_SIZE, 
-                            network: 'mainnet' // Filter for mainnet chains only
-                        };
-                        
-                        // Add page token if we have one
-                        if (nextPageToken) {
-                            params.pageToken = nextPageToken;
-                            logger.info(`Fetching page ${pageCount} with token: ${nextPageToken}`);
-                        }
-                        
-                        // Prepare headers including API key if available
-                        const headers = {
-                            'Accept': 'application/json',
-                            'User-Agent': 'l1beat-backend'
-                        };
-                        
-                        // Add API key header if configured
-                        if (config.api.glacier.apiKey) {
-                            headers['x-glacier-api-key'] = config.api.glacier.apiKey;
-                            // Only log that we're using the API key, not the key itself
-                            logger.debug('Using Glacier API key for increased rate limits');
-                        }
-                        
-                        const response = await axios.get(`${this.GLACIER_API_BASE}/teleporter/messages`, {
-                            params,
-                            timeout: config.api.glacier.timeout,
-                            headers
-                        });
-                        
-                        logger.info('Glacier API Teleporter Response:', {
-                            status: response.status,
-                            page: pageCount,
-                            retry: retryCount,
-                            messageCount: response.data?.messages?.length || 0,
-                            hasNextPage: !!response.data?.nextPageToken,
-                            timeRange: `${startHoursAgo}-${endHoursAgo} hours ago`
-                        });
-            
-                        if (!response.data || !response.data.messages) {
-                            throw new Error('Invalid response from Glacier API Teleporter endpoint');
-                        }
-                        
-                        // Log the structure of the first message to understand its format
-                        if (response.data.messages.length > 0 && pageCount === 1) {
-                            const sampleMessage = response.data.messages[0];
-                            logger.info('Sample message structure:', {
-                                keys: Object.keys(sampleMessage),
-                                hasTimestamp: !!sampleMessage.timestamp,
-                                timestampType: sampleMessage.timestamp ? typeof sampleMessage.timestamp : 'undefined',
-                                timestampValue: sampleMessage.timestamp,
-                                otherTimeFields: {
-                                    createdAt: sampleMessage.createdAt,
-                                    created_at: sampleMessage.created_at,
-                                    time: sampleMessage.time,
-                                    date: sampleMessage.date
-                                },
-                                sourceTransaction: sampleMessage.sourceTransaction ? {
-                                    hasTimestamp: !!sampleMessage.sourceTransaction.timestamp,
-                                    timestampType: sampleMessage.sourceTransaction.timestamp ? typeof sampleMessage.sourceTransaction.timestamp : 'undefined',
-                                    timestampValue: sampleMessage.sourceTransaction.timestamp,
-                                    keys: Object.keys(sampleMessage.sourceTransaction)
-                                } : null,
-                                destinationTransaction: sampleMessage.destinationTransaction ? {
-                                    hasTimestamp: !!sampleMessage.destinationTransaction.timestamp,
-                                    timestampType: sampleMessage.destinationTransaction.timestamp ? typeof sampleMessage.destinationTransaction.timestamp : 'undefined',
-                                    timestampValue: sampleMessage.destinationTransaction.timestamp,
-                                    keys: Object.keys(sampleMessage.destinationTransaction)
-                                } : null
-=======
                 // Fetch pages for the current time window
                 do {
                     timeWindowPageCount++;
@@ -299,7 +126,6 @@
                                     'User-Agent': 'l1beat-backend',
                                     'x-glacier-api-key': this.GLACIER_API_KEY
                                 }
->>>>>>> 0d13ce2a
                             });
                             
                             logger.info('Glacier API Teleporter Response:', {
@@ -533,7 +359,6 @@
             let allMessages = [];
             let chunkErrors = [];
             
-            // Process chunks sequentially, not in parallel, to avoid overwhelming the API
             for (let i = 0; i < TOTAL_CHUNKS; i++) {
                 try {
                     const startHours = 24 - (i * HOURS_PER_CHUNK);
@@ -567,12 +392,9 @@
                         logger.warn(`Hit page limit in chunk ${i+1}/${TOTAL_CHUNKS}, some messages may be missing`);
                     }
                     
-                    // Add a longer delay between chunks to avoid rate limiting
-                    // Increase delay between chunks to respect rate limits
+                    // Add a delay before fetching the next chunk to avoid rate limiting
                     if (i < TOTAL_CHUNKS - 1) {
-                        const chunkDelay = Math.max(10000, this.minDelayBetweenRequests * 2);
-                        logger.info(`Waiting ${chunkDelay}ms before fetching next chunk...`);
-                        await this.sleep(chunkDelay);
+                        await this.sleep(8000);
                     }
                     
                 } catch (error) {
@@ -590,9 +412,7 @@
                     });
                     
                     // Add a longer delay after an error
-                    const errorDelay = Math.max(15000, this.minDelayBetweenRequests * 3);
-                    logger.info(`Error encountered, waiting ${errorDelay}ms before continuing...`);
-                    await this.sleep(errorDelay);
+                    await this.sleep(10000);
                 }
             }
             
