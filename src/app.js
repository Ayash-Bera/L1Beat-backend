--- conflicted
+++ resolved
@@ -54,7 +54,6 @@
 
 // CORS middleware with more explicit development settings
 if (config.env === 'development') {
-<<<<<<< HEAD
   logger.info('Using development CORS settings, allowing localhost origins');
   app.use(cors({
     origin: ['http://localhost:5173', 'http://localhost:4173'],
@@ -73,21 +72,6 @@
   // Use configured CORS in production
   logger.info('Using production CORS settings');
   app.use(cors(config.cors));
-=======
-  // Disable CORS entirely in development for easier testing
-  app.use((req, res, next) => {
-    res.header('Access-Control-Allow-Origin', '*');
-    res.header('Access-Control-Allow-Methods', 'GET, POST, PUT, DELETE, OPTIONS');
-    res.header('Access-Control-Allow-Headers', 'Origin, X-Requested-With, Content-Type, Accept, Authorization');
-    
-    // Handle preflight requests
-    if (req.method === 'OPTIONS') {
-      return res.status(200).end();
-    }
-    
-    next();
-  });
->>>>>>> d748d9a1
 }
 
 app.use(express.json());
